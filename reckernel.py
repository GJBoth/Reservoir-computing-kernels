import numpy as np
import torch

use_cuda = torch.cuda.is_available()
device = torch.device("cuda" if use_cuda else "cpu")


class RecKernel():
    """
<<<<<<< HEAD
    Implements a recurrent kernel
    """

    def __init__(self, function='arcsin', 
                 res_scale=1, input_scale=1,
                 memory_efficient=True, n_iter=50, leak_rate=1, bias_scale=0):
        self.function = function
        self.res_scale = res_scale
        self.input_scale = input_scale
        self.leak_rate = leak_rate
        self.bias_scale = bias_scale

        self.memory_efficient = memory_efficient
        self.n_iter = n_iter
        
    def forward(self, input_data, initial_K=None, bypass=None):
=======
    Implements a recurrent kernel.
    Parameters:
    - function: kernel function of the recurrent kernel
    - res_scale: scale of the corresponding reservoir weights
    - input_scale: scale of the corresponding input-to-reservoir weights
    - bias_scale: scale of the corresponding random additive bias
    - memory_efficient: if True, uses more efficient schemes for time series prediction
    - n_iter: number of iterations (stability => only a finite number of iterations is necessary)
    - step: if > 1, allows to subsample the time series to save memory
    """
    def __init__(self, function='arcsin', 
                 res_scale=1, input_scale=1, bias_scale=0, 
                 memory_efficient=True, n_iter=50, step=1, device=device):
        self.function = function
        self.res_scale = res_scale
        self.input_scale = input_scale
        self.bias_scale = bias_scale
        self.device = device

        self.memory_efficient = memory_efficient
        self.n_iter = n_iter
        self.step = step
        
    def forward(self, input_data, initial_K=None, bypass=None, return_diag=False):
        """
        Computes the forward pass of a recurrent kernel.
        Parameters:
        - input_data: data of shape (input_len, input_dim) or (n_input, n_iter, input_dim)
        - initial_K: initial value of the kernel matrix if provided
        - bypass: if True, uses the memory-inefficient alternative (see the first lines)
        - return_diag: if True, returns the diagonal norm matrix for renormalization

        Returns:
        - K: kernel matrix of size (n_input, n_input)
        - diag_res: if return_diag==True, returns this diagonal matrix for later uses
        """
>>>>>>> 6dbe2565
        if self.memory_efficient and bypass is None:
            input_len, input_dim = input_data.shape
            n_iter = self.n_iter
            n_input = input_len - n_iter + 1
        else:
            n_input, n_iter, input_dim = input_data.shape

        if initial_K is None:
<<<<<<< HEAD
            K = torch.ones((n_input, n_input)).to(device)
=======
            K = torch.ones((n_input, n_input)).to(self.device)
>>>>>>> 6dbe2565
        else:
            K = initial_K

        for t in range(n_iter):
            if self.memory_efficient and bypass is None:
                current_input = input_data[t:t+n_input, :]
            else:
                current_input = input_data[:, t, :].reshape(n_input, input_dim)
            input_gram = current_input @ current_input.T

            if self.function == 'linear':
                K = self.res_scale**2 * K + self.input_scale**2 * input_gram + self.bias_scale**2
            elif self.function == 'arcsin':
                diag_res = torch.diag(K)
                diag_in = torch.diag(input_gram)
                renorm_diag = 1 / (
                    1 + 2 * self.res_scale**2 * diag_res + 2 * self.input_scale**2 * diag_in + 2 * self.bias_scale**2)
                renorm_factor = torch.sqrt(
                    renorm_diag.reshape(n_input, 1) @ renorm_diag.reshape(1, n_input))
                K = 2 / np.pi * torch.asin(
                    (2 * self.res_scale**2 * K + 2 * self.input_scale**2 * input_gram + 2 * self.bias_scale**2) * renorm_factor)
<<<<<<< HEAD
                del diag_res, diag_in, renorm_diag, renorm_factor
                
=======
>>>>>>> 6dbe2565
            elif self.function == 'rbf':
                diag_res = torch.diag(K) #x**2
                diag_in = torch.diag(input_gram) #i**2

                K = torch.exp(-0.5*(diag_res.reshape(n_input,1))*self.res_scale**2)\
                    *torch.exp(-0.5*(diag_res.reshape(1,n_input))*self.res_scale**2)\
                        *torch.exp(K*self.res_scale**2)\
                            * torch.exp(- 0.5*torch.cdist(current_input,current_input)**2 *self.input_scale**2)
<<<<<<< HEAD
                del diag_res, diag_in
            elif self.function == 'acos heaviside':
                diag_res = torch.diag(K)
                diag_in = torch.diag(input_gram)
                renorm_diag = 1 /((self.res_scale**2)*diag_res + (self.input_scale)**2 * diag_in + self.bias_scale**2)
                renorm_factor = torch.sqrt(torch.matmul(renorm_diag.reshape(n_input, 1), renorm_diag.reshape(1, n_input)))
                
                K = 0.5 - torch.acos(((self.res_scale**2)*K + (self.input_scale**2) *input_gram + self.bias_scale**2) * renorm_factor) /(2*np.pi) 
                del diag_res, diag_in, renorm_diag, renorm_factor
=======
            elif self.function == 'acos heaviside':
                diag_res = torch.diag(K)
                diag_in = torch.diag(input_gram)
                renorm_diag = 1 /((self.res_scale**2)*diag_res + (self.input_scale)**2 * diag_in + 2 * self.bias_scale**2)
                renorm_factor = torch.sqrt(torch.matmul(renorm_diag.reshape(n_input, 1), renorm_diag.reshape(1, n_input)))
                K = 0.5 - torch.acos(((self.res_scale**2)*K + (self.input_scale**2) *input_gram + 2 * self.bias_scale**2) * renorm_factor) /(2*np.pi) 
            elif self.function == 'asin sign':
                diag_res = torch.diag(K)
                diag_in = torch.diag(input_gram)
                renorm_diag = 1 /((self.res_scale**2)*diag_res + (self.input_scale)**2 * diag_in + 2 * self.bias_scale**2)
                renorm_factor = torch.sqrt(torch.matmul(renorm_diag.reshape(n_input, 1), renorm_diag.reshape(1, n_input)))
                K = (2/np.pi)*torch.asin(((self.res_scale**2)*K + (self.input_scale**2) *input_gram + 2 * self.bias_scale**2) * renorm_factor)
>>>>>>> 6dbe2565
            elif self.function == 'acos relu':
                diag_res = torch.diag(K)
                diag_in = torch.diag(input_gram)
                
                renorm_diag = 1 /((self.res_scale**2)*diag_res + (self.input_scale)**2 * diag_in + self.bias_scale**2)
                renorm_diag_inv = ((self.res_scale**2)*diag_res + (self.input_scale)**2 * diag_in + self.bias_scale**2)
                renorm_factor_inv = torch.sqrt(torch.matmul(renorm_diag_inv.reshape(n_input, 1), renorm_diag_inv.reshape(1, n_input)))
                renorm_factor = torch.sqrt(torch.matmul(renorm_diag.reshape(n_input, 1), renorm_diag.reshape(1, n_input)))
                correl = (self.res_scale**2)*K + (self.input_scale**2) *input_gram + self.bias_scale**2
                correl_norm = correl*renorm_factor
                
                K = (1/20*np.pi) * renorm_factor_inv *(correl_norm*torch.acos(-correl_norm) + torch.sqrt(1-correl_norm**2))
<<<<<<< HEAD
                
                del diag_res, diag_in, renorm_diag, renorm_factor
            elif self.function == 'asin sign':
                diag_res = torch.diag(K)
                diag_in = torch.diag(input_gram)
                renorm_diag = 1 /((self.res_scale**2)*diag_res + (self.input_scale)**2 * diag_in +  self.bias_scale**2)
                renorm_factor = torch.sqrt(torch.matmul(renorm_diag.reshape(n_input, 1), renorm_diag.reshape(1, n_input)))
                K = (2/np.pi)*torch.asin(((self.res_scale**2)*K + (self.input_scale**2) *input_gram +  self.bias_scale**2) * renorm_factor)
                del diag_res, diag_in, renorm_diag, renorm_factor
            # elif self.function == 'arcsin leak':
            #     diag_res = torch.diag(K)
            #     diag_in = torch.diag(input_gram)
            #     renorm_diag = 1 / (
            #         1 + 2 * self.res_scale**2 * diag_res + 2 * self.input_scale**2 * diag_in)
            #     renorm_factor = torch.sqrt(
            #         renorm_diag.reshape(n_input, 1) @ renorm_diag.reshape(1, n_input))
            #     K = (1 - self.leak_rate)**2 * K + self.leak_rate**2 *  2 / np.pi * torch.asin(
            #         (2 * self.res_scale**2 * K + 2 * self.input_scale**2 * input_gram) * renorm_factor)
        return K.to(device)

    def forward_test(self, train_data, test_data, initial_K=None, bypass=None):
=======
        if return_diag:
            return K.to(self.device), diag_res
        else:
            return K.to(self.device)

    def forward_test(self, train_data, test_data, initial_K=None, bypass=None):
        """
        Computes the kernel matrix between train and test data.
        Parameters:
        - train_data: data of shape (train_len, input_dim) or (n_train, n_iter, input_dim)
        - test_data: data of shape (test_len, input_dim) or (n_test, n_iter, input_dim)
        - initial_K: initial value of the kernel matrix if provided
        - bypass: if True, uses the memory-inefficient alternative

        Returns:
        - K: kernel matrix of size (n_input, n_input)
        - The other outputs should be cleaned
        """
>>>>>>> 6dbe2565
        if self.memory_efficient and bypass is None:
            n_iter = self.n_iter
            train_len, input_dim = train_data.shape
            n_train = train_len - n_iter + 1
            test_len = test_data.shape[0]
            n_test = test_len - n_iter + 1

<<<<<<< HEAD
            diag_res_train = torch.ones(n_train).to(device)
            diag_res_test = torch.ones(n_test).to(device)
            if initial_K is None:
                K = torch.ones((n_test, n_train)).to(device)
=======
            diag_res_train = torch.ones(n_train).to(self.device)
            diag_res_test = torch.ones(n_test).to(self.device)
            if initial_K is None:
                K = torch.ones((n_test, n_train)).to(self.device)
>>>>>>> 6dbe2565
            else:
                K = initial_K

            for t in range(n_iter):
                current_train = train_data[t:t+n_train, :]
                current_test = test_data[t:t+n_test, :]
                input_gram = current_test @ current_train.T

                if self.function == 'arcsin':
                    renorm_factor = 1 / torch.sqrt(
                        (1 + 2*self.res_scale**2*diag_res_test+2*self.input_scale**2*torch.sum((current_test)**2, dim=1) + 2 * self.bias_scale**2).reshape(n_test, 1) @
                        (1 + 2*self.res_scale**2*diag_res_train+2*self.input_scale**2*torch.sum(current_train**2, dim=1) + 2 * self.bias_scale**2).reshape(1, n_train)
                        )
                    K = 2 / np.pi * torch.asin(
                        (2 * self.res_scale**2 * K + 2 * self.input_scale**2 * input_gram + 2 * self.bias_scale**2) * renorm_factor)

                    diag_res_train = 2 / np.pi * torch.asin(
                        (2 * self.res_scale**2 * diag_res_train + 2 * self.input_scale**2 * torch.sum(current_train**2, dim=1) + 2 * self.bias_scale**2) /
                        (1 + 2 * self.res_scale**2 * diag_res_train + 2 * self.input_scale**2 * torch.sum(current_train**2, dim=1) + 2 * self.bias_scale**2)
                        )
                    diag_res_test = 2 / np.pi * torch.asin(
                        (2 * self.res_scale**2 * diag_res_test + 2 * self.input_scale**2 * torch.sum((current_test)**2, dim=1) + 2 * self.bias_scale**2) /
                        (1 + 2 * self.res_scale**2 * diag_res_test + 2 * self.input_scale**2 * torch.sum((current_test)**2, dim=1) + 2 * self.bias_scale**2)
                        )
                elif self.function == 'linear':
                    K = self.res_scale**2 * K + self.input_scale**2 * input_gram + self.bias_scale**2

            if self.function == 'arcsin':
<<<<<<< HEAD
                return K.to(device), diag_res_train, diag_res_test
            else:
                return K.to(device)
=======
                return K.to(self.device), diag_res_train, diag_res_test
            else:
                return K.to(self.device)
        elif bypass is True:
            input_data = torch.cat((train_data, test_data), dim=0)
            n_input, n_iter, input_dim = input_data.shape
            n_train = train_data.shape[0]
            n_test = test_data.shape[0]

            K, diag_res = self.forward(input_data, bypass=True, return_diag=True)
            return K[-n_test:, :n_train].to(self.device), diag_res[:n_train], diag_res[n_train:]
>>>>>>> 6dbe2565
        else:
            input_data = torch.cat((train_data, test_data), dim=0)
            n_input, n_iter, input_dim = input_data.shape
            n_train = train_data.shape[0]
            n_test = test_data.shape[0]

            K = self.forward(input_data, bypass=True)
<<<<<<< HEAD
            return K[-n_test:, :n_train].to(device)

    def train(self, K, y, method='cholesky', alpha=1e-3):
=======
            return K[-n_test:, :n_train].to(self.device)

    def train(self, K, y, method='cholesky', alpha=1e-3):
        """
        Compute the output weights with a linear regression.
        Parameters:
          - K: input sequence of shape (n_input, n_input)
          - y: target output (n_input, out_dim)
          - method: "cholesky" or "sklearn ridge"
          - alpha: L2-regularization parameter
        
        Returns: a tensor of shape (n_input, out_dim)
        """
>>>>>>> 6dbe2565
        if method == 'cholesky':
            # This technique uses the Cholesky decomposition
            K.view(-1)[::len(K)+1] += alpha  # add elements on the diagonal inplace
            L = torch.cholesky(K, upper=False)
            return torch.cholesky_solve(y, L, upper=False)
        elif method == 'sklearn ridge':
            from sklearn.linear_model import Ridge
            clf = Ridge(fit_intercept=False, alpha=alpha)
            clf.fit(K.cpu().numpy(), y.cpu().numpy())
<<<<<<< HEAD
            return torch.from_numpy(clf.coef_.T).to(device)
=======
            return torch.from_numpy(clf.coef_.T).to(self.device)
>>>>>>> 6dbe2565

    def rec_pred(self, K, train_data, test_data, output_w, n_rec, diag_res_train, diag_res_test, concat):
        # Retrieve parameters
        input_len, input_dim = train_data.shape
        n_points = K.shape[0]
        out_len = output_w.shape[1]
        single_pred_length = out_len // input_dim

<<<<<<< HEAD
        concat_train = torch.zeros(input_len-self.n_iter+1, self.n_iter, input_dim).to(device)
        for i in range(input_len-self.n_iter+1):
            concat_train[i, :, :] = train_data[i:i+self.n_iter, :]
        concat_test = torch.zeros(n_points, self.n_iter, input_dim).to(device)
=======
        concat_train = torch.zeros(input_len-self.n_iter+1, self.n_iter, input_dim).to(self.device)
        for i in range(input_len-self.n_iter+1):
            concat_train[i, :, :] = train_data[i:i+self.n_iter, :]
        concat_test = torch.zeros(n_points, self.n_iter, input_dim).to(self.device)
>>>>>>> 6dbe2565
        for i in range(n_points):
            concat_test[i, :, :] = test_data[i:i+self.n_iter, :]

        # Prediction
        total_pred = torch.zeros(n_points, out_len*(n_rec+1))
        if concat != 0:
            final_train_data = train_data[self.n_iter-1:, :]
            final_test_data = test_data[self.n_iter-1:, :]
            gram_mat = final_test_data @ final_train_data.T

            pred_data = (K + concat * gram_mat) @ output_w
        else:
            pred_data = (K @ output_w)
        total_pred[:, :out_len] = pred_data
        pred_data = pred_data.reshape(n_points, single_pred_length, input_dim)
        for i_rec in range(n_rec):
            concat_test = torch.cat((concat_test, pred_data), dim=1)
            concat_test = concat_test[:, single_pred_length:, :]
            K = self.forward_test(concat_train, concat_test, bypass=True)

            if concat != 0:
                final_train_data = train_data[self.n_iter-1:, :]
                final_test_data = pred_data[:, single_pred_length-1, :].reshape(n_points, input_dim)
                gram_mat = final_test_data @ final_train_data.T

                pred_data = (K + concat * gram_mat) @ output_w
            else:
                pred_data = (K @ output_w)
            total_pred[:, (i_rec+1)*out_len:(i_rec+2)*out_len] = pred_data
            pred_data = pred_data.reshape(n_points, single_pred_length, input_dim)

        return total_pred

    def rec_pred_fast(self, K, train_data, test_data, output_w, n_rec, diag_res_train, diag_res_test, concat):
        # Retrieve parameters
        input_len, input_dim = train_data.shape
        n_points = K.shape[0]
        out_len = output_w.shape[1]
        single_pred_length = out_len // input_dim

        # Create matrices for the first values of K, computed using forward_test
        small_train_data = train_data[:self.n_iter+single_pred_length, :]
<<<<<<< HEAD
        concat_train = torch.zeros(single_pred_length, self.n_iter, input_dim).to(device)
        for i in range(single_pred_length):
            concat_train[i, :, :] = small_train_data[i:i+self.n_iter, :]
        concat_test = torch.zeros(n_points, self.n_iter, input_dim).to(device)
=======
        concat_train = torch.zeros(single_pred_length, self.n_iter, input_dim).to(self.device)
        for i in range(single_pred_length):
            concat_train[i, :, :] = small_train_data[i:i+self.n_iter, :]
        concat_test = torch.zeros(n_points, self.n_iter, input_dim).to(self.device)
>>>>>>> 6dbe2565
        for i in range(n_points):
            concat_test[i, :, :] = test_data[i:i+self.n_iter, :]

        # Prediction
        total_pred = torch.zeros(n_points, out_len*(n_rec+1))
        if concat != 0:
            final_train_data = train_data[self.n_iter-1:, :]
            final_test_data = test_data[self.n_iter-1:, :]
            gram_mat = final_test_data @ final_train_data.T

            pred_data = (K + concat * gram_mat) @ output_w
        else:
            pred_data = (K @ output_w)
        total_pred[:, :out_len] = pred_data
        pred_data = pred_data.reshape(n_points, single_pred_length, input_dim)
        for i_rec in range(n_rec):
            # We first compute the last elements using an online method
            shrinking_K = K
            shrinking_diag_res_train = diag_res_train
            for t in range(single_pred_length):
                current_train = train_data[self.n_iter+t:, :]  # we remove one element at each iteration
                current_test = pred_data[:, t, :].reshape(n_points, input_dim)
                input_gram = current_test @ current_train.T

                if self.function == 'arcsin':
                    # print(shrinking_diag_res_train.shape)
                    # print(current_train.shape)
                    renorm_factor = 1 / torch.sqrt(
                        (1 + 2*self.res_scale**2*diag_res_test+2*self.input_scale**2*torch.sum((current_test)**2, dim=1) + 2 * self.bias_scale**2).reshape(-1, 1) @
                        (1 + 2*self.res_scale**2*shrinking_diag_res_train[:-1]+2*self.input_scale**2*torch.sum(current_train**2, dim=1) + 2 * self.bias_scale**2).reshape(1, -1)
                        )
                    shrinking_K = 2 / np.pi * torch.asin(
                        (2 * self.res_scale**2 * shrinking_K[:, :-1] + 2 * self.input_scale**2 * input_gram + 2 * self.bias_scale**2) * renorm_factor)  # we remove the last element of K

                    shrinking_diag_res_train = 2 / np.pi * torch.asin(
                        (2 * self.res_scale**2 * shrinking_diag_res_train[:-1] + 2 * self.input_scale**2 * torch.sum(current_train**2, dim=1) + 2 * self.bias_scale**2) /
                        (1 + 2 * self.res_scale**2 * shrinking_diag_res_train[:-1] + 2 * self.input_scale**2 * torch.sum(current_train**2, dim=1) + 2 * self.bias_scale**2)
                        )
                    # shrinking_diag_res_train = shrinking_diag_res_train[:-1]
                    diag_res_test = 2 / np.pi * torch.asin(
                        (2 * self.res_scale**2 * diag_res_test + 2 * self.input_scale**2 * torch.sum((current_test)**2, dim=1) + 2 * self.bias_scale**2) /
                        (1 + 2 * self.res_scale**2 * diag_res_test + 2 * self.input_scale**2 * torch.sum((current_test)**2, dim=1) + 2 * self.bias_scale**2)
                        )
                elif self.function == 'linear':
                    shrinking_K = self.res_scale**2 * shrinking_K[:, :-1] + self.input_scale**2 * input_gram + self.bias_scale**2
            K[:, single_pred_length:] = shrinking_K

            # We complete the Gram matrix by using the forward_pred function
            concat_test = torch.cat((concat_test, pred_data), dim=1)
            concat_test = concat_test[:, single_pred_length:, :]
<<<<<<< HEAD
            K[:, :single_pred_length] = self.forward_test(concat_train, concat_test, bypass=True)
=======
            K[:, :single_pred_length], _, _ = self.forward_test(concat_train, concat_test, bypass=True)
>>>>>>> 6dbe2565

            if concat != 0:
                final_train_data = train_data[self.n_iter-1:, :]
                final_test_data = pred_data[:, single_pred_length-1, :].reshape(n_points, input_dim)
                gram_mat = final_test_data @ final_train_data.T

                pred_data = (K + concat * gram_mat) @ output_w
            else:
                pred_data = (K @ output_w)
            total_pred[:, (i_rec+1)*out_len:(i_rec+2)*out_len] = pred_data
            pred_data = pred_data.reshape(n_points, single_pred_length, input_dim)

        return total_pred

<<<<<<< HEAD
    def test_stability(self, input_data, initial_K1=None, initial_K2=None):
=======
    def rec_pred_concat(self, K, concat_train, concat_test, output_w, n_rec, diag_res_train, diag_res_test, concat):
        # Retrieve parameters
        input_len, _, input_dim = concat_train.shape
        n_points = K.shape[0]
        out_len = output_w.shape[1]
        single_pred_length = out_len // input_dim

        # Prediction
        total_pred = torch.zeros(n_points, out_len*(n_rec+1))
        if concat != 0:
            final_train_data = concat_train[:, self.n_iter-1, :]
            final_test_data = concat_test[:, self.n_iter-1, :]
            gram_mat = final_test_data @ final_train_data.T

            pred_data = (K + concat * gram_mat) @ output_w
        else:
            pred_data = (K @ output_w)
        total_pred[:, :out_len] = pred_data
        pred_data = pred_data.reshape(n_points, single_pred_length, input_dim)
        for i_rec in range(n_rec):
            concat_test = torch.cat((concat_test, pred_data), dim=1)
            concat_test = concat_test[:, single_pred_length:, :]
            K, _, _ = self.forward_test(concat_train, concat_test, bypass=True)

            if concat != 0:
                final_train_data = concat_train[:, self.n_iter-1, :]
                final_test_data = pred_data[:, single_pred_length-1, :].reshape(n_points, input_dim)
                gram_mat = final_test_data @ final_train_data.T

                pred_data = (K + concat * gram_mat) @ output_w
            else:
                pred_data = (K @ output_w)
            total_pred[:, (i_rec+1)*out_len:(i_rec+2)*out_len] = pred_data
            pred_data = pred_data.reshape(n_points, single_pred_length, input_dim)

        return total_pred

    def test_stability(self, input_data, initial_K1=None, initial_K2=None, bypass=None):
        """ 
        Computes the distance between two different kernel matrices with the same input.
        Parameters:
        - input_data: 
        - initial_K1, initial_K2: initial matrices
        """
>>>>>>> 6dbe2565
        if self.memory_efficient and bypass is None:
            input_len, input_dim = input_data.shape
            n_iter = self.n_iter
            n_input = input_len - n_iter + 1
        else:
            n_input, n_iter, input_dim = input_data.shape

        if initial_K1 is None:
<<<<<<< HEAD
            K1 = torch.ones((n_input, n_input)).to(device)
        else:
            K1 = initial_K1
        if initial_K2 is None:
            K2 = torch.zeros((n_input, n_input)).to(device)
        else:
            K2 = initial_K2

        res = torch.zeros(n_iter).to(device)
=======
            K1 = torch.ones((n_input, n_input)).to(self.device)
        else:
            K1 = initial_K1
        if initial_K2 is None:
            K2 = torch.zeros((n_input, n_input)).to(self.device)
        else:
            K2 = initial_K2

        res = torch.zeros(n_iter).to(self.device)
>>>>>>> 6dbe2565
        for t in range(n_iter):
            if self.memory_efficient and bypass is None:
                current_input = input_data[t:t+n_input, :]
            else:
                current_input = input_data[:, t, :].reshape(n_input, input_dim)
            input_gram = current_input @ current_input.T

            if self.function == 'linear':
                K1 = self.res_scale**2 * K1 + self.input_scale**2 * input_gram + self.bias_scale**2
                K0 = self.res_scale**2 * K0 + self.input_scale**2 * input_gram + self.bias_scale**2
            elif self.function == 'arcsin':
                diag_in = torch.diag(input_gram)

                diag_res = torch.diag(K1)
                renorm_diag = 1 / (
                    1 + 2 * self.res_scale**2 * diag_res + 2 * self.input_scale**2 * diag_in + self.bias_scale**2)
                renorm_factor = torch.sqrt(
                    renorm_diag.reshape(n_input, 1) @ renorm_diag.reshape(1, n_input))
                K1 = 2 / np.pi * torch.asin(
                    (2 * self.res_scale**2 * K1 + 2 * self.input_scale**2 * input_gram + self.bias_scale**2) * renorm_factor)
                diag_res = torch.diag(K2)
                renorm_diag = 1 / (
                    1 + 2 * self.res_scale**2 * diag_res + 2 * self.input_scale**2 * diag_in + self.bias_scale**2)
                renorm_factor = torch.sqrt(
                    renorm_diag.reshape(n_input, 1) @ renorm_diag.reshape(1, n_input))
                K2 = 2 / np.pi * torch.asin(
                    (2 * self.res_scale**2 * K2 + 2 * self.input_scale**2 * input_gram + self.bias_scale**2) * renorm_factor)
            elif self.function == 'rbf':
                diag_in = torch.diag(input_gram)

                diag_res = torch.diag(K1)
                K1 = torch.exp(-0.5*(diag_res.reshape(n_input,1))*self.res_scale**2)\
                    *torch.exp(-0.5*(diag_res.reshape(1,n_input))*self.res_scale**2)\
                        *torch.exp(K1*self.res_scale**2)\
                            * torch.exp(- 0.5*torch.cdist(current_input,current_input)**2 *self.input_scale**2)
                diag_res = torch.diag(K2)
                K2 = torch.exp(-0.5*(diag_res.reshape(n_input,1))*self.res_scale**2)\
                    *torch.exp(-0.5*(diag_res.reshape(1,n_input))*self.res_scale**2)\
                        *torch.exp(K2*self.res_scale**2)\
                            * torch.exp(- 0.5*torch.cdist(current_input,current_input)**2 *self.input_scale**2)
            elif self.function == 'acos heaviside':
                diag_in = torch.diag(input_gram)

                diag_res = torch.diag(K1)
                renorm_diag = 1 /((self.res_scale**2)*diag_res + (self.input_scale)**2 * diag_in + self.bias_scale**2)
                renorm_factor = torch.sqrt(torch.matmul(renorm_diag.reshape(n_input, 1), renorm_diag.reshape(1, n_input)))
                K1 = 0.5 - torch.acos(((self.res_scale**2)*K1 + (self.input_scale**2) *input_gram + self.bias_scale**2) * renorm_factor) /(2*np.pi)
                diag_res = torch.diag(K2)
                renorm_diag = 1 /((self.res_scale**2)*diag_res + (self.input_scale)**2 * diag_in + self.bias_scale**2)
                renorm_factor = torch.sqrt(torch.matmul(renorm_diag.reshape(n_input, 1), renorm_diag.reshape(1, n_input)))
                K2 = 0.5 - torch.acos(((self.res_scale**2)*K2 + (self.input_scale**2) *input_gram + self.bias_scale**2) * renorm_factor) /(2*np.pi)
            elif self.function == 'asin sign':
                diag_in = torch.diag(input_gram)

                diag_res = torch.diag(K1)
                renorm_diag = 1 /((self.res_scale**2)*diag_res + (self.input_scale)**2 * diag_in + self.bias_scale**2)
                renorm_factor = torch.sqrt(torch.matmul(renorm_diag.reshape(n_input, 1), renorm_diag.reshape(1, n_input)))
                K1 = (2/np.pi)*torch.asin(((self.res_scale**2)*K1 + (self.input_scale**2) *input_gram + self.bias_scale**2) * renorm_factor)
                diag_res = torch.diag(K2)
                renorm_diag = 1 /((self.res_scale**2)*diag_res + (self.input_scale)**2 * diag_in + self.bias_scale**2)
                renorm_factor = torch.sqrt(torch.matmul(renorm_diag.reshape(n_input, 1), renorm_diag.reshape(1, n_input)))
                K2 = (2/np.pi)*torch.asin(((self.res_scale**2)*K2 + (self.input_scale**2) *input_gram + self.bias_scale**2) * renorm_factor)
            res[t] = torch.mean(torch.abs(K2-K1)**2)
        return res
<|MERGE_RESOLUTION|>--- conflicted
+++ resolved
@@ -7,24 +7,6 @@
 
 class RecKernel():
     """
-<<<<<<< HEAD
-    Implements a recurrent kernel
-    """
-
-    def __init__(self, function='arcsin', 
-                 res_scale=1, input_scale=1,
-                 memory_efficient=True, n_iter=50, leak_rate=1, bias_scale=0):
-        self.function = function
-        self.res_scale = res_scale
-        self.input_scale = input_scale
-        self.leak_rate = leak_rate
-        self.bias_scale = bias_scale
-
-        self.memory_efficient = memory_efficient
-        self.n_iter = n_iter
-        
-    def forward(self, input_data, initial_K=None, bypass=None):
-=======
     Implements a recurrent kernel.
     Parameters:
     - function: kernel function of the recurrent kernel
@@ -61,7 +43,6 @@
         - K: kernel matrix of size (n_input, n_input)
         - diag_res: if return_diag==True, returns this diagonal matrix for later uses
         """
->>>>>>> 6dbe2565
         if self.memory_efficient and bypass is None:
             input_len, input_dim = input_data.shape
             n_iter = self.n_iter
@@ -70,11 +51,7 @@
             n_input, n_iter, input_dim = input_data.shape
 
         if initial_K is None:
-<<<<<<< HEAD
-            K = torch.ones((n_input, n_input)).to(device)
-=======
             K = torch.ones((n_input, n_input)).to(self.device)
->>>>>>> 6dbe2565
         else:
             K = initial_K
 
@@ -96,11 +73,7 @@
                     renorm_diag.reshape(n_input, 1) @ renorm_diag.reshape(1, n_input))
                 K = 2 / np.pi * torch.asin(
                     (2 * self.res_scale**2 * K + 2 * self.input_scale**2 * input_gram + 2 * self.bias_scale**2) * renorm_factor)
-<<<<<<< HEAD
                 del diag_res, diag_in, renorm_diag, renorm_factor
-                
-=======
->>>>>>> 6dbe2565
             elif self.function == 'rbf':
                 diag_res = torch.diag(K) #x**2
                 diag_in = torch.diag(input_gram) #i**2
@@ -109,17 +82,6 @@
                     *torch.exp(-0.5*(diag_res.reshape(1,n_input))*self.res_scale**2)\
                         *torch.exp(K*self.res_scale**2)\
                             * torch.exp(- 0.5*torch.cdist(current_input,current_input)**2 *self.input_scale**2)
-<<<<<<< HEAD
-                del diag_res, diag_in
-            elif self.function == 'acos heaviside':
-                diag_res = torch.diag(K)
-                diag_in = torch.diag(input_gram)
-                renorm_diag = 1 /((self.res_scale**2)*diag_res + (self.input_scale)**2 * diag_in + self.bias_scale**2)
-                renorm_factor = torch.sqrt(torch.matmul(renorm_diag.reshape(n_input, 1), renorm_diag.reshape(1, n_input)))
-                
-                K = 0.5 - torch.acos(((self.res_scale**2)*K + (self.input_scale**2) *input_gram + self.bias_scale**2) * renorm_factor) /(2*np.pi) 
-                del diag_res, diag_in, renorm_diag, renorm_factor
-=======
             elif self.function == 'acos heaviside':
                 diag_res = torch.diag(K)
                 diag_in = torch.diag(input_gram)
@@ -132,7 +94,6 @@
                 renorm_diag = 1 /((self.res_scale**2)*diag_res + (self.input_scale)**2 * diag_in + 2 * self.bias_scale**2)
                 renorm_factor = torch.sqrt(torch.matmul(renorm_diag.reshape(n_input, 1), renorm_diag.reshape(1, n_input)))
                 K = (2/np.pi)*torch.asin(((self.res_scale**2)*K + (self.input_scale**2) *input_gram + 2 * self.bias_scale**2) * renorm_factor)
->>>>>>> 6dbe2565
             elif self.function == 'acos relu':
                 diag_res = torch.diag(K)
                 diag_in = torch.diag(input_gram)
@@ -145,29 +106,6 @@
                 correl_norm = correl*renorm_factor
                 
                 K = (1/20*np.pi) * renorm_factor_inv *(correl_norm*torch.acos(-correl_norm) + torch.sqrt(1-correl_norm**2))
-<<<<<<< HEAD
-                
-                del diag_res, diag_in, renorm_diag, renorm_factor
-            elif self.function == 'asin sign':
-                diag_res = torch.diag(K)
-                diag_in = torch.diag(input_gram)
-                renorm_diag = 1 /((self.res_scale**2)*diag_res + (self.input_scale)**2 * diag_in +  self.bias_scale**2)
-                renorm_factor = torch.sqrt(torch.matmul(renorm_diag.reshape(n_input, 1), renorm_diag.reshape(1, n_input)))
-                K = (2/np.pi)*torch.asin(((self.res_scale**2)*K + (self.input_scale**2) *input_gram +  self.bias_scale**2) * renorm_factor)
-                del diag_res, diag_in, renorm_diag, renorm_factor
-            # elif self.function == 'arcsin leak':
-            #     diag_res = torch.diag(K)
-            #     diag_in = torch.diag(input_gram)
-            #     renorm_diag = 1 / (
-            #         1 + 2 * self.res_scale**2 * diag_res + 2 * self.input_scale**2 * diag_in)
-            #     renorm_factor = torch.sqrt(
-            #         renorm_diag.reshape(n_input, 1) @ renorm_diag.reshape(1, n_input))
-            #     K = (1 - self.leak_rate)**2 * K + self.leak_rate**2 *  2 / np.pi * torch.asin(
-            #         (2 * self.res_scale**2 * K + 2 * self.input_scale**2 * input_gram) * renorm_factor)
-        return K.to(device)
-
-    def forward_test(self, train_data, test_data, initial_K=None, bypass=None):
-=======
         if return_diag:
             return K.to(self.device), diag_res
         else:
@@ -186,7 +124,6 @@
         - K: kernel matrix of size (n_input, n_input)
         - The other outputs should be cleaned
         """
->>>>>>> 6dbe2565
         if self.memory_efficient and bypass is None:
             n_iter = self.n_iter
             train_len, input_dim = train_data.shape
@@ -194,17 +131,10 @@
             test_len = test_data.shape[0]
             n_test = test_len - n_iter + 1
 
-<<<<<<< HEAD
-            diag_res_train = torch.ones(n_train).to(device)
-            diag_res_test = torch.ones(n_test).to(device)
-            if initial_K is None:
-                K = torch.ones((n_test, n_train)).to(device)
-=======
             diag_res_train = torch.ones(n_train).to(self.device)
             diag_res_test = torch.ones(n_test).to(self.device)
             if initial_K is None:
                 K = torch.ones((n_test, n_train)).to(self.device)
->>>>>>> 6dbe2565
             else:
                 K = initial_K
 
@@ -233,11 +163,6 @@
                     K = self.res_scale**2 * K + self.input_scale**2 * input_gram + self.bias_scale**2
 
             if self.function == 'arcsin':
-<<<<<<< HEAD
-                return K.to(device), diag_res_train, diag_res_test
-            else:
-                return K.to(device)
-=======
                 return K.to(self.device), diag_res_train, diag_res_test
             else:
                 return K.to(self.device)
@@ -249,7 +174,6 @@
 
             K, diag_res = self.forward(input_data, bypass=True, return_diag=True)
             return K[-n_test:, :n_train].to(self.device), diag_res[:n_train], diag_res[n_train:]
->>>>>>> 6dbe2565
         else:
             input_data = torch.cat((train_data, test_data), dim=0)
             n_input, n_iter, input_dim = input_data.shape
@@ -257,11 +181,6 @@
             n_test = test_data.shape[0]
 
             K = self.forward(input_data, bypass=True)
-<<<<<<< HEAD
-            return K[-n_test:, :n_train].to(device)
-
-    def train(self, K, y, method='cholesky', alpha=1e-3):
-=======
             return K[-n_test:, :n_train].to(self.device)
 
     def train(self, K, y, method='cholesky', alpha=1e-3):
@@ -275,7 +194,6 @@
         
         Returns: a tensor of shape (n_input, out_dim)
         """
->>>>>>> 6dbe2565
         if method == 'cholesky':
             # This technique uses the Cholesky decomposition
             K.view(-1)[::len(K)+1] += alpha  # add elements on the diagonal inplace
@@ -285,11 +203,7 @@
             from sklearn.linear_model import Ridge
             clf = Ridge(fit_intercept=False, alpha=alpha)
             clf.fit(K.cpu().numpy(), y.cpu().numpy())
-<<<<<<< HEAD
-            return torch.from_numpy(clf.coef_.T).to(device)
-=======
             return torch.from_numpy(clf.coef_.T).to(self.device)
->>>>>>> 6dbe2565
 
     def rec_pred(self, K, train_data, test_data, output_w, n_rec, diag_res_train, diag_res_test, concat):
         # Retrieve parameters
@@ -298,17 +212,10 @@
         out_len = output_w.shape[1]
         single_pred_length = out_len // input_dim
 
-<<<<<<< HEAD
-        concat_train = torch.zeros(input_len-self.n_iter+1, self.n_iter, input_dim).to(device)
-        for i in range(input_len-self.n_iter+1):
-            concat_train[i, :, :] = train_data[i:i+self.n_iter, :]
-        concat_test = torch.zeros(n_points, self.n_iter, input_dim).to(device)
-=======
         concat_train = torch.zeros(input_len-self.n_iter+1, self.n_iter, input_dim).to(self.device)
         for i in range(input_len-self.n_iter+1):
             concat_train[i, :, :] = train_data[i:i+self.n_iter, :]
         concat_test = torch.zeros(n_points, self.n_iter, input_dim).to(self.device)
->>>>>>> 6dbe2565
         for i in range(n_points):
             concat_test[i, :, :] = test_data[i:i+self.n_iter, :]
 
@@ -351,17 +258,10 @@
 
         # Create matrices for the first values of K, computed using forward_test
         small_train_data = train_data[:self.n_iter+single_pred_length, :]
-<<<<<<< HEAD
-        concat_train = torch.zeros(single_pred_length, self.n_iter, input_dim).to(device)
-        for i in range(single_pred_length):
-            concat_train[i, :, :] = small_train_data[i:i+self.n_iter, :]
-        concat_test = torch.zeros(n_points, self.n_iter, input_dim).to(device)
-=======
         concat_train = torch.zeros(single_pred_length, self.n_iter, input_dim).to(self.device)
         for i in range(single_pred_length):
             concat_train[i, :, :] = small_train_data[i:i+self.n_iter, :]
         concat_test = torch.zeros(n_points, self.n_iter, input_dim).to(self.device)
->>>>>>> 6dbe2565
         for i in range(n_points):
             concat_test[i, :, :] = test_data[i:i+self.n_iter, :]
 
@@ -412,11 +312,7 @@
             # We complete the Gram matrix by using the forward_pred function
             concat_test = torch.cat((concat_test, pred_data), dim=1)
             concat_test = concat_test[:, single_pred_length:, :]
-<<<<<<< HEAD
-            K[:, :single_pred_length] = self.forward_test(concat_train, concat_test, bypass=True)
-=======
             K[:, :single_pred_length], _, _ = self.forward_test(concat_train, concat_test, bypass=True)
->>>>>>> 6dbe2565
 
             if concat != 0:
                 final_train_data = train_data[self.n_iter-1:, :]
@@ -431,9 +327,6 @@
 
         return total_pred
 
-<<<<<<< HEAD
-    def test_stability(self, input_data, initial_K1=None, initial_K2=None):
-=======
     def rec_pred_concat(self, K, concat_train, concat_test, output_w, n_rec, diag_res_train, diag_res_test, concat):
         # Retrieve parameters
         input_len, _, input_dim = concat_train.shape
@@ -478,7 +371,6 @@
         - input_data: 
         - initial_K1, initial_K2: initial matrices
         """
->>>>>>> 6dbe2565
         if self.memory_efficient and bypass is None:
             input_len, input_dim = input_data.shape
             n_iter = self.n_iter
@@ -487,17 +379,6 @@
             n_input, n_iter, input_dim = input_data.shape
 
         if initial_K1 is None:
-<<<<<<< HEAD
-            K1 = torch.ones((n_input, n_input)).to(device)
-        else:
-            K1 = initial_K1
-        if initial_K2 is None:
-            K2 = torch.zeros((n_input, n_input)).to(device)
-        else:
-            K2 = initial_K2
-
-        res = torch.zeros(n_iter).to(device)
-=======
             K1 = torch.ones((n_input, n_input)).to(self.device)
         else:
             K1 = initial_K1
@@ -507,7 +388,6 @@
             K2 = initial_K2
 
         res = torch.zeros(n_iter).to(self.device)
->>>>>>> 6dbe2565
         for t in range(n_iter):
             if self.memory_efficient and bypass is None:
                 current_input = input_data[t:t+n_input, :]
